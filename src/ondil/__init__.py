# ruff: noqa: E402

from importlib.metadata import version
from importlib.util import find_spec

HAS_PANDAS = False
HAS_POLARS = False

if find_spec("pandas") is not None:
    HAS_PANDAS = True

if find_spec("polars") is not None:
    HAS_POLARS = True

from .coordinate_descent import (
    online_coordinate_descent,
    online_coordinate_descent_path,
    soft_threshold,
)
from .distributions import (
    DistributionBeta,
<<<<<<< HEAD
    DistributionBetaInflated,
=======
    DistributionExponential,
>>>>>>> b83c3989
    DistributionGamma,
    DistributionInverseGaussian,
    DistributionJSU,
    DistributionLogistic,
    DistributionLogNormal,
    DistributionLogNormalMedian,
    DistributionLogistic,
    DistributionNormal,
    DistributionNormalMeanVariance,
    DistributionT,
<<<<<<< HEAD
    DistributionBeta,
    DistributionExponential,
=======
>>>>>>> b83c3989
)

from .error import OutOfSupportError
from .estimators import OnlineGamlss, OnlineLasso, OnlineLinearModel
from .gram import (
    init_forget_vector,
    init_gram,
    init_inverted_gram,
    init_y_gram,
    update_gram,
    update_inverted_gram,
    update_y_gram,
)
from .information_criteria import InformationCriterion
from .link import (
    IdentityLink,
    InverseSoftPlusLink,
    InverseSoftPlusShiftTwoLink,
    InverseSoftPlusShiftValueLink,
    LogIdentLink,
    LogitLink,
    LogLink,
    LogShiftTwoLink,
    LogShiftValueLink,
    SqrtLink,
    SqrtShiftTwoLink,
    SqrtShiftValueLink,
)
from .methods import (
    ElasticNetPathMethod,
    LassoPathMethod,
    OrdinaryLeastSquaresMethod,
    RidgeMethod,
)
from .scaler import OnlineScaler
from .utils import (
    calculate_asymptotic_training_length,
    calculate_effective_training_length,
)
from .warnings import OutOfSupportWarning

__version__ = version("ondil")

__all__ = [
    "OutOfSupportWarning",
    "OutOfSupportError",
    "OnlineScaler",
    "OnlineGamlss",
    "OnlineLinearModel",
    "OnlineLasso",
    "LassoPathMethod",
    "RidgeMethod",
    "ElasticNetPathMethod",
    "OrdinaryLeastSquaresMethod",
    "IdentityLink",
    "LogitLink",
    "LogLink",
    "LogIdentLink",
    "LogShiftTwoLink",
    "LogShiftValueLink",
    "SqrtLink",
    "SqrtShiftValueLink",
    "SqrtShiftTwoLink",
    "InverseSoftPlusLink",
    "InverseSoftPlusShiftValueLink",
    "InverseSoftPlusShiftTwoLink",
    "DistributionNormal",
    "DistributionNormalMeanVariance",
    "DistributionLogistic",
    "DistributionLogNormalMedian",
    "DistributionT",
    "DistributionJSU",
    "DistributionGamma",
    "DistributionBeta",
<<<<<<< HEAD
    "DistributionBetaInflated",
    "DistributionLogNormal",
=======
    "DistributionLogNormal",
    "DistributionExponential",
    "DistributionInverseGaussian",
>>>>>>> b83c3989
    "init_forget_vector",
    "init_gram",
    "update_gram",
    "init_inverted_gram",
    "update_inverted_gram",
    "init_y_gram",
    "update_y_gram",
    "online_coordinate_descent",
    "online_coordinate_descent_path",
    "soft_threshold",
    "InformationCriterion",
    "calculate_asymptotic_training_length",
    "calculate_effective_training_length",
]<|MERGE_RESOLUTION|>--- conflicted
+++ resolved
@@ -19,11 +19,8 @@
 )
 from .distributions import (
     DistributionBeta,
-<<<<<<< HEAD
     DistributionBetaInflated,
-=======
     DistributionExponential,
->>>>>>> b83c3989
     DistributionGamma,
     DistributionInverseGaussian,
     DistributionJSU,
@@ -34,11 +31,6 @@
     DistributionNormal,
     DistributionNormalMeanVariance,
     DistributionT,
-<<<<<<< HEAD
-    DistributionBeta,
-    DistributionExponential,
-=======
->>>>>>> b83c3989
 )
 
 from .error import OutOfSupportError
@@ -113,14 +105,10 @@
     "DistributionJSU",
     "DistributionGamma",
     "DistributionBeta",
-<<<<<<< HEAD
     "DistributionBetaInflated",
-    "DistributionLogNormal",
-=======
     "DistributionLogNormal",
     "DistributionExponential",
     "DistributionInverseGaussian",
->>>>>>> b83c3989
     "init_forget_vector",
     "init_gram",
     "update_gram",
