--- conflicted
+++ resolved
@@ -21,11 +21,8 @@
     DistributionBeta,
     DistributionExponential,
     DistributionGamma,
-<<<<<<< HEAD
     DistributionGumbel,
-=======
     DistributionInverseGaussian,
->>>>>>> b83c3989
     DistributionJSU,
     DistributionLogistic,
     DistributionLogNormal,
@@ -108,11 +105,8 @@
     "DistributionBeta",
     "DistributionLogNormal",
     "DistributionExponential",
-<<<<<<< HEAD
     "DistributionGumbel",
-=======
     "DistributionInverseGaussian",
->>>>>>> b83c3989
     "init_forget_vector",
     "init_gram",
     "update_gram",
