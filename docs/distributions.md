--- conflicted
+++ resolved
@@ -30,12 +30,9 @@
 | [`DistributionLogistic`](#ondil.DistributionLogistic)                     | Logistic distribution                  | `scipy.stats.logistic`  |
 | [`DistributionExponential`](#ondil.DistributionExponential)               | Exponential distribution               | `scipy.stats.expon`     |
 | [`DistributionInverseGaussian`](#ondil.DistributionInverseGaussian)       | Inverse Gaussian distribution          | `scipy.stats.invgauss`  |
-<<<<<<< HEAD
-| [`DistributionInverseGamma`](#ondil.DistributionInverseGamma)             | Inverse Gamma distribution             | `scipy.stats.invgamma`  |
-=======
 | [`DistributionBeta`](#ondil.DistributionBeta)                             | Beta distribution                      | `scipy.stats.beta`      |
 | [`DistributionBetaInflated`](#ondil.DistributionBetaInflated)             | Beta Inflated distribution             | -                       |
->>>>>>> 49460afc
+| [`DistributionInverseGamma`](#ondil.DistributionInverseGamma)             | Inverse Gamma distribution             | `scipy.stats.invgamma`  |
 
 ## API Reference
 
@@ -59,14 +56,11 @@
 
 ::: ondil.DistributionInverseGaussian
 
-<<<<<<< HEAD
-::: ondil.DistributionInverseGamma
-
-=======
 ::: ondil.DistributionBeta
 
 ::: ondil.DistributionBetaInflated
->>>>>>> 49460afc
+
+::: ondil.DistributionInverseGamma
 
 ## Base Class
 
